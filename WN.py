--- conflicted
+++ resolved
@@ -7,8 +7,8 @@
     WN block for affine coupling layer. Actual version
     """
     
-    def __init__(self, num_channels, mel_channels, n_layers=8, residual_channels=512, 
-                 gate_channels=256, skip_channels=256):
+    def __init__(self, num_channels, mel_channels, n_layers=4, residual_channels=128, 
+                 gate_channels=64, skip_channels=64):
         """
         Parameters
         ----------
@@ -123,7 +123,7 @@
         return self.conv_out(x_acc)
 
 
-class VanilaWN(torch.nn.Module):
+class VanillaWN(torch.nn.Module):
     """
     WN block for affine coupling layer.
     """
@@ -154,7 +154,7 @@
             Number of channels in final non-linearity
         """
         
-        super(VanilaWN, self).__init__()
+        super(VanillaWN, self).__init__()
         
         self.n_layers = n_layers
         self.num_channels = num_channels
@@ -242,11 +242,7 @@
             if i != len(self.dilations_list) - 1:
                 x_res = self.conv_residual[i](x_filter_gate)
                 x = x + x_res
-<<<<<<< HEAD
-                # x = x * 0.5**0.5
-=======
                 x = x * 0.5**0.5
->>>>>>> bbb5ac3c
             x_acc = x_acc + x_skip
             
         return self.conv_out_2(torch.relu(self.conv_out_1(x_acc)))